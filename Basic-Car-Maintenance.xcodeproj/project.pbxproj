// !$*UTF8*$!
{
	archiveVersion = 1;
	classes = {
	};
	objectVersion = 56;
	objects = {

/* Begin PBXBuildFile section */
		023057F22ACFAD79006C5A73 /* EditEventDetailView.swift in Sources */ = {isa = PBXBuildFile; fileRef = 023057F12ACFAD79006C5A73 /* EditEventDetailView.swift */; };
		E58499662ACDDA8B00634660 /* ContributorsListView.swift in Sources */ = {isa = PBXBuildFile; fileRef = E58499652ACDDA8B00634660 /* ContributorsListView.swift */; };
		E58499682ACDDA9A00634660 /* ContributorsProfileView.swift in Sources */ = {isa = PBXBuildFile; fileRef = E58499672ACDDA9A00634660 /* ContributorsProfileView.swift */; };
		E584996A2ACDDAFF00634660 /* Contributor.swift in Sources */ = {isa = PBXBuildFile; fileRef = E58499692ACDDAFF00634660 /* Contributor.swift */; };
		FF09FC912AB6FF44006BE61A /* AuthenticationView.swift in Sources */ = {isa = PBXBuildFile; fileRef = FF09FC902AB6FF44006BE61A /* AuthenticationView.swift */; };
		FF3DDF522AA4D28F009D91C4 /* DashboardViewModel.swift in Sources */ = {isa = PBXBuildFile; fileRef = FF3DDF512AA4D28F009D91C4 /* DashboardViewModel.swift */; };
		FF5D13A72A86C2D600BC9BD6 /* BasicCarMaintenanceApp.swift in Sources */ = {isa = PBXBuildFile; fileRef = FF5D13A62A86C2D600BC9BD6 /* BasicCarMaintenanceApp.swift */; };
		FF5D13AB2A86C2D800BC9BD6 /* Assets.xcassets in Resources */ = {isa = PBXBuildFile; fileRef = FF5D13AA2A86C2D800BC9BD6 /* Assets.xcassets */; };
		FF5D13AF2A86C2D800BC9BD6 /* Preview Assets.xcassets in Resources */ = {isa = PBXBuildFile; fileRef = FF5D13AE2A86C2D800BC9BD6 /* Preview Assets.xcassets */; };
		FF5D13B92A86C2D800BC9BD6 /* BasicCarMaintenanceTests.swift in Sources */ = {isa = PBXBuildFile; fileRef = FF5D13B82A86C2D800BC9BD6 /* BasicCarMaintenanceTests.swift */; };
		FF5D13C32A86C2D800BC9BD6 /* BasicCarMaintenanceUITests.swift in Sources */ = {isa = PBXBuildFile; fileRef = FF5D13C22A86C2D800BC9BD6 /* BasicCarMaintenanceUITests.swift */; };
		FF748B5E2AB3589C004748A5 /* AuthenticationViewModel.swift in Sources */ = {isa = PBXBuildFile; fileRef = FF748B5D2AB3589C004748A5 /* AuthenticationViewModel.swift */; };
		FF755B3C2A908E3E00F49A13 /* DashboardView.swift in Sources */ = {isa = PBXBuildFile; fileRef = FF755B3B2A908E3E00F49A13 /* DashboardView.swift */; };
		FF755B3E2A908E7A00F49A13 /* SettingsView.swift in Sources */ = {isa = PBXBuildFile; fileRef = FF755B3D2A908E7A00F49A13 /* SettingsView.swift */; };
		FF755B432A90915E00F49A13 /* Localizable.xcstrings in Resources */ = {isa = PBXBuildFile; fileRef = FF755B422A90915E00F49A13 /* Localizable.xcstrings */; };
		FF755B462A90969D00F49A13 /* Bundle+extension.swift in Sources */ = {isa = PBXBuildFile; fileRef = FF755B452A90969D00F49A13 /* Bundle+extension.swift */; };
		FF755B492A909A0000F49A13 /* AddMaintenanceView.swift in Sources */ = {isa = PBXBuildFile; fileRef = FF755B482A909A0000F49A13 /* AddMaintenanceView.swift */; };
		FFAA56ED2AC8905C000120EE /* Documentation.docc in Sources */ = {isa = PBXBuildFile; fileRef = FFAA56EC2AC8905C000120EE /* Documentation.docc */; };
		FFBFE0912A98EFEC000A9BEB /* MaintenanceEvent.swift in Sources */ = {isa = PBXBuildFile; fileRef = FFBFE0902A98EFEC000A9BEB /* MaintenanceEvent.swift */; };
		FFBFE0932A98F212000A9BEB /* Vehicle.swift in Sources */ = {isa = PBXBuildFile; fileRef = FFBFE0922A98F212000A9BEB /* Vehicle.swift */; };
		FFBFE0972A98F7CB000A9BEB /* AddVehicleView.swift in Sources */ = {isa = PBXBuildFile; fileRef = FFBFE0962A98F7CB000A9BEB /* AddVehicleView.swift */; };
		FFC67D1D2AAEF7920073B338 /* SettingsViewModel.swift in Sources */ = {isa = PBXBuildFile; fileRef = FFC67D1C2AAEF7920073B338 /* SettingsViewModel.swift */; };
		FFC8CDA42AA385E800D129A6 /* GoogleService-Info.plist in Resources */ = {isa = PBXBuildFile; fileRef = FFC8CDA32AA385E800D129A6 /* GoogleService-Info.plist */; };
		FFC8CDA72AA3867A00D129A6 /* FirebaseAnalytics in Frameworks */ = {isa = PBXBuildFile; productRef = FFC8CDA62AA3867A00D129A6 /* FirebaseAnalytics */; };
		FFC8CDA92AA3867A00D129A6 /* FirebaseAnalyticsSwift in Frameworks */ = {isa = PBXBuildFile; productRef = FFC8CDA82AA3867A00D129A6 /* FirebaseAnalyticsSwift */; };
		FFC8CDAB2AA3867A00D129A6 /* FirebaseAuth in Frameworks */ = {isa = PBXBuildFile; productRef = FFC8CDAA2AA3867A00D129A6 /* FirebaseAuth */; };
		FFC8CDAD2AA3867A00D129A6 /* FirebaseFirestore in Frameworks */ = {isa = PBXBuildFile; productRef = FFC8CDAC2AA3867A00D129A6 /* FirebaseFirestore */; };
		FFC8CDAF2AA3867A00D129A6 /* FirebaseFirestoreSwift in Frameworks */ = {isa = PBXBuildFile; productRef = FFC8CDAE2AA3867A00D129A6 /* FirebaseFirestoreSwift */; };
		FFC8CDB32AA4226900D129A6 /* AdSupport.framework in Frameworks */ = {isa = PBXBuildFile; fileRef = FFC8CDB22AA4226900D129A6 /* AdSupport.framework */; };
		FFDADF7F2ACD35A100DDEF79 /* WidgetKit.framework in Frameworks */ = {isa = PBXBuildFile; fileRef = FFDADF7E2ACD35A100DDEF79 /* WidgetKit.framework */; };
		FFDADF812ACD35A100DDEF79 /* SwiftUI.framework in Frameworks */ = {isa = PBXBuildFile; fileRef = FFDADF802ACD35A100DDEF79 /* SwiftUI.framework */; };
		FFDADF842ACD35A100DDEF79 /* BasicCarMaintenanceWidgetBundle.swift in Sources */ = {isa = PBXBuildFile; fileRef = FFDADF832ACD35A100DDEF79 /* BasicCarMaintenanceWidgetBundle.swift */; };
		FFDADF862ACD35A100DDEF79 /* BasicCarMaintenanceWidget.swift in Sources */ = {isa = PBXBuildFile; fileRef = FFDADF852ACD35A100DDEF79 /* BasicCarMaintenanceWidget.swift */; };
		FFDADF882ACD35A100DDEF79 /* AppIntent.swift in Sources */ = {isa = PBXBuildFile; fileRef = FFDADF872ACD35A100DDEF79 /* AppIntent.swift */; };
		FFDADF8A2ACD35A200DDEF79 /* Assets.xcassets in Resources */ = {isa = PBXBuildFile; fileRef = FFDADF892ACD35A200DDEF79 /* Assets.xcassets */; };
		FFDADF8E2ACD35A200DDEF79 /* Basic-Car-Maintenance-WidgetExtension.appex in Embed Foundation Extensions */ = {isa = PBXBuildFile; fileRef = FFDADF7D2ACD35A100DDEF79 /* Basic-Car-Maintenance-WidgetExtension.appex */; settings = {ATTRIBUTES = (RemoveHeadersOnCopy, ); }; };
/* End PBXBuildFile section */

/* Begin PBXContainerItemProxy section */
		FF5D13B52A86C2D800BC9BD6 /* PBXContainerItemProxy */ = {
			isa = PBXContainerItemProxy;
			containerPortal = FF5D139B2A86C2D500BC9BD6 /* Project object */;
			proxyType = 1;
			remoteGlobalIDString = FF5D13A22A86C2D600BC9BD6;
			remoteInfo = "Basic-Car-Maintenance";
		};
		FF5D13BF2A86C2D800BC9BD6 /* PBXContainerItemProxy */ = {
			isa = PBXContainerItemProxy;
			containerPortal = FF5D139B2A86C2D500BC9BD6 /* Project object */;
			proxyType = 1;
			remoteGlobalIDString = FF5D13A22A86C2D600BC9BD6;
			remoteInfo = "Basic-Car-Maintenance";
		};
		FFDADF8C2ACD35A200DDEF79 /* PBXContainerItemProxy */ = {
			isa = PBXContainerItemProxy;
			containerPortal = FF5D139B2A86C2D500BC9BD6 /* Project object */;
			proxyType = 1;
			remoteGlobalIDString = FFDADF7C2ACD35A100DDEF79;
			remoteInfo = "Basic-Car-Maintenance-WidgetExtension";
		};
/* End PBXContainerItemProxy section */

/* Begin PBXCopyFilesBuildPhase section */
		FFDADF8F2ACD35A200DDEF79 /* Embed Foundation Extensions */ = {
			isa = PBXCopyFilesBuildPhase;
			buildActionMask = 12;
			dstPath = "";
			dstSubfolderSpec = 13;
			files = (
				FFDADF8E2ACD35A200DDEF79 /* Basic-Car-Maintenance-WidgetExtension.appex in Embed Foundation Extensions */,
			);
			name = "Embed Foundation Extensions";
			runOnlyForDeploymentPostprocessing = 0;
		};
/* End PBXCopyFilesBuildPhase section */

/* Begin PBXFileReference section */
		023057F12ACFAD79006C5A73 /* EditEventDetailView.swift */ = {isa = PBXFileReference; lastKnownFileType = sourcecode.swift; path = EditEventDetailView.swift; sourceTree = "<group>"; };
		E58499652ACDDA8B00634660 /* ContributorsListView.swift */ = {isa = PBXFileReference; lastKnownFileType = sourcecode.swift; path = ContributorsListView.swift; sourceTree = "<group>"; };
		E58499672ACDDA9A00634660 /* ContributorsProfileView.swift */ = {isa = PBXFileReference; lastKnownFileType = sourcecode.swift; path = ContributorsProfileView.swift; sourceTree = "<group>"; };
		E58499692ACDDAFF00634660 /* Contributor.swift */ = {isa = PBXFileReference; lastKnownFileType = sourcecode.swift; path = Contributor.swift; sourceTree = "<group>"; };
		FF0813562AD0A83000910EFA /* UITests.xcconfig */ = {isa = PBXFileReference; lastKnownFileType = text.xcconfig; path = UITests.xcconfig; sourceTree = "<group>"; };
		FF0813572AD0A92700910EFA /* Widget.xcconfig */ = {isa = PBXFileReference; lastKnownFileType = text.xcconfig; path = Widget.xcconfig; sourceTree = "<group>"; };
		FF098EFA2AB3424E003EC0FE /* Basic-Car-Maintenance.xcconfig */ = {isa = PBXFileReference; lastKnownFileType = text.xcconfig; path = "Basic-Car-Maintenance.xcconfig"; sourceTree = SOURCE_ROOT; };
		FF09FC902AB6FF44006BE61A /* AuthenticationView.swift */ = {isa = PBXFileReference; lastKnownFileType = sourcecode.swift; path = AuthenticationView.swift; sourceTree = "<group>"; };
		FF3DDF512AA4D28F009D91C4 /* DashboardViewModel.swift */ = {isa = PBXFileReference; lastKnownFileType = sourcecode.swift; path = DashboardViewModel.swift; sourceTree = "<group>"; };
		FF5D13A32A86C2D600BC9BD6 /* Basic-Car-Maintenance.app */ = {isa = PBXFileReference; explicitFileType = wrapper.application; includeInIndex = 0; path = "Basic-Car-Maintenance.app"; sourceTree = BUILT_PRODUCTS_DIR; };
		FF5D13A62A86C2D600BC9BD6 /* BasicCarMaintenanceApp.swift */ = {isa = PBXFileReference; lastKnownFileType = sourcecode.swift; path = BasicCarMaintenanceApp.swift; sourceTree = "<group>"; };
		FF5D13AA2A86C2D800BC9BD6 /* Assets.xcassets */ = {isa = PBXFileReference; lastKnownFileType = folder.assetcatalog; path = Assets.xcassets; sourceTree = "<group>"; };
		FF5D13AC2A86C2D800BC9BD6 /* Basic_Car_Maintenance.entitlements */ = {isa = PBXFileReference; lastKnownFileType = text.plist.entitlements; path = Basic_Car_Maintenance.entitlements; sourceTree = "<group>"; };
		FF5D13AE2A86C2D800BC9BD6 /* Preview Assets.xcassets */ = {isa = PBXFileReference; lastKnownFileType = folder.assetcatalog; path = "Preview Assets.xcassets"; sourceTree = "<group>"; };
		FF5D13B42A86C2D800BC9BD6 /* Basic-Car-Maintenance-Tests.xctest */ = {isa = PBXFileReference; explicitFileType = wrapper.cfbundle; includeInIndex = 0; path = "Basic-Car-Maintenance-Tests.xctest"; sourceTree = BUILT_PRODUCTS_DIR; };
		FF5D13B82A86C2D800BC9BD6 /* BasicCarMaintenanceTests.swift */ = {isa = PBXFileReference; lastKnownFileType = sourcecode.swift; path = BasicCarMaintenanceTests.swift; sourceTree = "<group>"; };
		FF5D13BE2A86C2D800BC9BD6 /* Basic-Car-Maintenance-UITests.xctest */ = {isa = PBXFileReference; explicitFileType = wrapper.cfbundle; includeInIndex = 0; path = "Basic-Car-Maintenance-UITests.xctest"; sourceTree = BUILT_PRODUCTS_DIR; };
		FF5D13C22A86C2D800BC9BD6 /* BasicCarMaintenanceUITests.swift */ = {isa = PBXFileReference; lastKnownFileType = sourcecode.swift; path = BasicCarMaintenanceUITests.swift; sourceTree = "<group>"; };
		FF748B5D2AB3589C004748A5 /* AuthenticationViewModel.swift */ = {isa = PBXFileReference; lastKnownFileType = sourcecode.swift; path = AuthenticationViewModel.swift; sourceTree = "<group>"; };
		FF755B3B2A908E3E00F49A13 /* DashboardView.swift */ = {isa = PBXFileReference; lastKnownFileType = sourcecode.swift; path = DashboardView.swift; sourceTree = "<group>"; };
		FF755B3D2A908E7A00F49A13 /* SettingsView.swift */ = {isa = PBXFileReference; lastKnownFileType = sourcecode.swift; path = SettingsView.swift; sourceTree = "<group>"; };
		FF755B422A90915E00F49A13 /* Localizable.xcstrings */ = {isa = PBXFileReference; lastKnownFileType = text.json.xcstrings; path = Localizable.xcstrings; sourceTree = "<group>"; };
		FF755B452A90969D00F49A13 /* Bundle+extension.swift */ = {isa = PBXFileReference; lastKnownFileType = sourcecode.swift; path = "Bundle+extension.swift"; sourceTree = "<group>"; };
		FF755B482A909A0000F49A13 /* AddMaintenanceView.swift */ = {isa = PBXFileReference; lastKnownFileType = sourcecode.swift; path = AddMaintenanceView.swift; sourceTree = "<group>"; };
		FFAA56EC2AC8905C000120EE /* Documentation.docc */ = {isa = PBXFileReference; lastKnownFileType = folder.documentationcatalog; path = Documentation.docc; sourceTree = "<group>"; };
		FFBE79BB2AD0A57D0005524E /* UnitTests.xcconfig */ = {isa = PBXFileReference; lastKnownFileType = text.xcconfig; path = UnitTests.xcconfig; sourceTree = "<group>"; };
		FFBFE0902A98EFEC000A9BEB /* MaintenanceEvent.swift */ = {isa = PBXFileReference; lastKnownFileType = sourcecode.swift; path = MaintenanceEvent.swift; sourceTree = "<group>"; };
		FFBFE0922A98F212000A9BEB /* Vehicle.swift */ = {isa = PBXFileReference; lastKnownFileType = sourcecode.swift; path = Vehicle.swift; sourceTree = "<group>"; };
		FFBFE0962A98F7CB000A9BEB /* AddVehicleView.swift */ = {isa = PBXFileReference; lastKnownFileType = sourcecode.swift; path = AddVehicleView.swift; sourceTree = "<group>"; };
		FFC67D1C2AAEF7920073B338 /* SettingsViewModel.swift */ = {isa = PBXFileReference; lastKnownFileType = sourcecode.swift; path = SettingsViewModel.swift; sourceTree = "<group>"; };
		FFC8CDA32AA385E800D129A6 /* GoogleService-Info.plist */ = {isa = PBXFileReference; fileEncoding = 4; lastKnownFileType = text.plist.xml; path = "GoogleService-Info.plist"; sourceTree = "<group>"; };
		FFC8CDB22AA4226900D129A6 /* AdSupport.framework */ = {isa = PBXFileReference; lastKnownFileType = wrapper.framework; name = AdSupport.framework; path = Platforms/iPhoneOS.platform/Developer/SDKs/iPhoneOS17.0.sdk/System/Library/Frameworks/AdSupport.framework; sourceTree = DEVELOPER_DIR; };
		FFDADF5D2ACCE9AB00DDEF79 /* Project.xcconfig */ = {isa = PBXFileReference; lastKnownFileType = text.xcconfig; path = Project.xcconfig; sourceTree = "<group>"; };
		FFDADF7D2ACD35A100DDEF79 /* Basic-Car-Maintenance-WidgetExtension.appex */ = {isa = PBXFileReference; explicitFileType = "wrapper.app-extension"; includeInIndex = 0; path = "Basic-Car-Maintenance-WidgetExtension.appex"; sourceTree = BUILT_PRODUCTS_DIR; };
		FFDADF7E2ACD35A100DDEF79 /* WidgetKit.framework */ = {isa = PBXFileReference; lastKnownFileType = wrapper.framework; name = WidgetKit.framework; path = System/Library/Frameworks/WidgetKit.framework; sourceTree = SDKROOT; };
		FFDADF802ACD35A100DDEF79 /* SwiftUI.framework */ = {isa = PBXFileReference; lastKnownFileType = wrapper.framework; name = SwiftUI.framework; path = System/Library/Frameworks/SwiftUI.framework; sourceTree = SDKROOT; };
		FFDADF832ACD35A100DDEF79 /* BasicCarMaintenanceWidgetBundle.swift */ = {isa = PBXFileReference; lastKnownFileType = sourcecode.swift; path = BasicCarMaintenanceWidgetBundle.swift; sourceTree = "<group>"; };
		FFDADF852ACD35A100DDEF79 /* BasicCarMaintenanceWidget.swift */ = {isa = PBXFileReference; lastKnownFileType = sourcecode.swift; path = BasicCarMaintenanceWidget.swift; sourceTree = "<group>"; };
		FFDADF872ACD35A100DDEF79 /* AppIntent.swift */ = {isa = PBXFileReference; lastKnownFileType = sourcecode.swift; path = AppIntent.swift; sourceTree = "<group>"; };
		FFDADF892ACD35A200DDEF79 /* Assets.xcassets */ = {isa = PBXFileReference; lastKnownFileType = folder.assetcatalog; path = Assets.xcassets; sourceTree = "<group>"; };
		FFDADF8B2ACD35A200DDEF79 /* Info.plist */ = {isa = PBXFileReference; lastKnownFileType = text.plist.xml; path = Info.plist; sourceTree = "<group>"; };
/* End PBXFileReference section */

/* Begin PBXFrameworksBuildPhase section */
		FF5D13A02A86C2D600BC9BD6 /* Frameworks */ = {
			isa = PBXFrameworksBuildPhase;
			buildActionMask = 2147483647;
			files = (
				FFC8CDAF2AA3867A00D129A6 /* FirebaseFirestoreSwift in Frameworks */,
				FFC8CDA92AA3867A00D129A6 /* FirebaseAnalyticsSwift in Frameworks */,
				FFC8CDAD2AA3867A00D129A6 /* FirebaseFirestore in Frameworks */,
				FFC8CDAB2AA3867A00D129A6 /* FirebaseAuth in Frameworks */,
				FFC8CDA72AA3867A00D129A6 /* FirebaseAnalytics in Frameworks */,
				FFC8CDB32AA4226900D129A6 /* AdSupport.framework in Frameworks */,
			);
			runOnlyForDeploymentPostprocessing = 0;
		};
		FF5D13B12A86C2D800BC9BD6 /* Frameworks */ = {
			isa = PBXFrameworksBuildPhase;
			buildActionMask = 2147483647;
			files = (
			);
			runOnlyForDeploymentPostprocessing = 0;
		};
		FF5D13BB2A86C2D800BC9BD6 /* Frameworks */ = {
			isa = PBXFrameworksBuildPhase;
			buildActionMask = 2147483647;
			files = (
			);
			runOnlyForDeploymentPostprocessing = 0;
		};
		FFDADF7A2ACD35A100DDEF79 /* Frameworks */ = {
			isa = PBXFrameworksBuildPhase;
			buildActionMask = 2147483647;
			files = (
				FFDADF812ACD35A100DDEF79 /* SwiftUI.framework in Frameworks */,
				FFDADF7F2ACD35A100DDEF79 /* WidgetKit.framework in Frameworks */,
			);
			runOnlyForDeploymentPostprocessing = 0;
		};
/* End PBXFrameworksBuildPhase section */

/* Begin PBXGroup section */
		FF3DDF492AA4386C009D91C4 /* Views */ = {
			isa = PBXGroup;
			children = (
				FF755B3B2A908E3E00F49A13 /* DashboardView.swift */,
				FF755B482A909A0000F49A13 /* AddMaintenanceView.swift */,
				023057F12ACFAD79006C5A73 /* EditEventDetailView.swift */,
			);
			path = Views;
			sourceTree = "<group>";
		};
		FF3DDF502AA4D282009D91C4 /* ViewModels */ = {
			isa = PBXGroup;
			children = (
				FF3DDF512AA4D28F009D91C4 /* DashboardViewModel.swift */,
			);
			path = ViewModels;
			sourceTree = "<group>";
		};
		FF5D139A2A86C2D500BC9BD6 = {
			isa = PBXGroup;
			children = (
				FFBE79BA2AD0A48C0005524E /* Configurations */,
				FF098EFA2AB3424E003EC0FE /* Basic-Car-Maintenance.xcconfig */,
				FF5D13A52A86C2D600BC9BD6 /* Basic-Car-Maintenance */,
				FFDADF822ACD35A100DDEF79 /* Basic-Car-Maintenance-Widget */,
				FF5D13B72A86C2D800BC9BD6 /* Basic-Car-Maintenance-Tests */,
				FF5D13C12A86C2D800BC9BD6 /* Basic-Car-Maintenance-UITests */,
				FF5D13A42A86C2D600BC9BD6 /* Products */,
				FFC8CDB12AA4226900D129A6 /* Frameworks */,
			);
			sourceTree = "<group>";
		};
		FF5D13A42A86C2D600BC9BD6 /* Products */ = {
			isa = PBXGroup;
			children = (
				FF5D13A32A86C2D600BC9BD6 /* Basic-Car-Maintenance.app */,
				FF5D13B42A86C2D800BC9BD6 /* Basic-Car-Maintenance-Tests.xctest */,
				FF5D13BE2A86C2D800BC9BD6 /* Basic-Car-Maintenance-UITests.xctest */,
				FFDADF7D2ACD35A100DDEF79 /* Basic-Car-Maintenance-WidgetExtension.appex */,
			);
			name = Products;
			sourceTree = "<group>";
		};
		FF5D13A52A86C2D600BC9BD6 /* Basic-Car-Maintenance */ = {
			isa = PBXGroup;
			children = (
				FFAA56EC2AC8905C000120EE /* Documentation.docc */,
				FF755B412A908F4100F49A13 /* Shared */,
				FF5D13AA2A86C2D800BC9BD6 /* Assets.xcassets */,
				FF5D13AC2A86C2D800BC9BD6 /* Basic_Car_Maintenance.entitlements */,
				FF5D13AD2A86C2D800BC9BD6 /* Preview Content */,
			);
			path = "Basic-Car-Maintenance";
			sourceTree = "<group>";
		};
		FF5D13AD2A86C2D800BC9BD6 /* Preview Content */ = {
			isa = PBXGroup;
			children = (
				FF5D13AE2A86C2D800BC9BD6 /* Preview Assets.xcassets */,
			);
			path = "Preview Content";
			sourceTree = "<group>";
		};
		FF5D13B72A86C2D800BC9BD6 /* Basic-Car-Maintenance-Tests */ = {
			isa = PBXGroup;
			children = (
				FF5D13B82A86C2D800BC9BD6 /* BasicCarMaintenanceTests.swift */,
			);
			path = "Basic-Car-Maintenance-Tests";
			sourceTree = "<group>";
		};
		FF5D13C12A86C2D800BC9BD6 /* Basic-Car-Maintenance-UITests */ = {
			isa = PBXGroup;
			children = (
				FF5D13C22A86C2D800BC9BD6 /* BasicCarMaintenanceUITests.swift */,
			);
			path = "Basic-Car-Maintenance-UITests";
			sourceTree = "<group>";
		};
		FF755B3F2A908EC400F49A13 /* Dashboard */ = {
			isa = PBXGroup;
			children = (
				FF3DDF492AA4386C009D91C4 /* Views */,
				FF3DDF502AA4D282009D91C4 /* ViewModels */,
			);
			path = Dashboard;
			sourceTree = "<group>";
		};
		FF755B402A908EC900F49A13 /* Settings */ = {
			isa = PBXGroup;
			children = (
				FFC67D1E2AAEF7960073B338 /* Views */,
				FFC67D1F2AAEF7A00073B338 /* ViewModels */,
			);
			path = Settings;
			sourceTree = "<group>";
		};
		FF755B412A908F4100F49A13 /* Shared */ = {
			isa = PBXGroup;
			children = (
				FF755B422A90915E00F49A13 /* Localizable.xcstrings */,
				FFC8CDA32AA385E800D129A6 /* GoogleService-Info.plist */,
				FF5D13A62A86C2D600BC9BD6 /* BasicCarMaintenanceApp.swift */,
				FFBFE08F2A98EFDD000A9BEB /* Models */,
				FF755B3F2A908EC400F49A13 /* Dashboard */,
				FF755B402A908EC900F49A13 /* Settings */,
				FF755B442A90968D00F49A13 /* Utilities */,
			);
			path = Shared;
			sourceTree = "<group>";
		};
		FF755B442A90968D00F49A13 /* Utilities */ = {
			isa = PBXGroup;
			children = (
				FF755B452A90969D00F49A13 /* Bundle+extension.swift */,
			);
			path = Utilities;
			sourceTree = "<group>";
		};
		FFBE79BA2AD0A48C0005524E /* Configurations */ = {
			isa = PBXGroup;
			children = (
				FFDADF5D2ACCE9AB00DDEF79 /* Project.xcconfig */,
				FFBE79BB2AD0A57D0005524E /* UnitTests.xcconfig */,
				FF0813562AD0A83000910EFA /* UITests.xcconfig */,
				FF0813572AD0A92700910EFA /* Widget.xcconfig */,
			);
			path = Configurations;
			sourceTree = "<group>";
		};
		FFBFE08F2A98EFDD000A9BEB /* Models */ = {
			isa = PBXGroup;
			children = (
				FFBFE0902A98EFEC000A9BEB /* MaintenanceEvent.swift */,
				E58499692ACDDAFF00634660 /* Contributor.swift */,
				FFBFE0922A98F212000A9BEB /* Vehicle.swift */,
			);
			path = Models;
			sourceTree = "<group>";
		};
		FFC67D1E2AAEF7960073B338 /* Views */ = {
			isa = PBXGroup;
			children = (
				FF755B3D2A908E7A00F49A13 /* SettingsView.swift */,
				FFBFE0962A98F7CB000A9BEB /* AddVehicleView.swift */,
				E58499652ACDDA8B00634660 /* ContributorsListView.swift */,
				E58499672ACDDA9A00634660 /* ContributorsProfileView.swift */,
				FF09FC902AB6FF44006BE61A /* AuthenticationView.swift */,
			);
			path = Views;
			sourceTree = "<group>";
		};
		FFC67D1F2AAEF7A00073B338 /* ViewModels */ = {
			isa = PBXGroup;
			children = (
				FFC67D1C2AAEF7920073B338 /* SettingsViewModel.swift */,
				FF748B5D2AB3589C004748A5 /* AuthenticationViewModel.swift */,
			);
			path = ViewModels;
			sourceTree = "<group>";
		};
		FFC8CDB12AA4226900D129A6 /* Frameworks */ = {
			isa = PBXGroup;
			children = (
				FFC8CDB22AA4226900D129A6 /* AdSupport.framework */,
				FFDADF7E2ACD35A100DDEF79 /* WidgetKit.framework */,
				FFDADF802ACD35A100DDEF79 /* SwiftUI.framework */,
			);
			name = Frameworks;
			sourceTree = "<group>";
		};
		FFDADF822ACD35A100DDEF79 /* Basic-Car-Maintenance-Widget */ = {
			isa = PBXGroup;
			children = (
				FFDADF832ACD35A100DDEF79 /* BasicCarMaintenanceWidgetBundle.swift */,
				FFDADF852ACD35A100DDEF79 /* BasicCarMaintenanceWidget.swift */,
				FFDADF872ACD35A100DDEF79 /* AppIntent.swift */,
				FFDADF892ACD35A200DDEF79 /* Assets.xcassets */,
				FFDADF8B2ACD35A200DDEF79 /* Info.plist */,
			);
			path = "Basic-Car-Maintenance-Widget";
			sourceTree = "<group>";
		};
/* End PBXGroup section */

/* Begin PBXNativeTarget section */
		FF5D13A22A86C2D600BC9BD6 /* Basic-Car-Maintenance */ = {
			isa = PBXNativeTarget;
			buildConfigurationList = FF5D13C82A86C2D800BC9BD6 /* Build configuration list for PBXNativeTarget "Basic-Car-Maintenance" */;
			buildPhases = (
				FF5D139F2A86C2D600BC9BD6 /* Sources */,
				FF5D13A02A86C2D600BC9BD6 /* Frameworks */,
				FF5D13A12A86C2D600BC9BD6 /* Resources */,
				FF748B5A2AB34A61004748A5 /* SwiftLintScript */,
				FFDADF8F2ACD35A200DDEF79 /* Embed Foundation Extensions */,
			);
			buildRules = (
			);
			dependencies = (
				FFDADF8D2ACD35A200DDEF79 /* PBXTargetDependency */,
			);
			name = "Basic-Car-Maintenance";
			packageProductDependencies = (
				FFC8CDA62AA3867A00D129A6 /* FirebaseAnalytics */,
				FFC8CDA82AA3867A00D129A6 /* FirebaseAnalyticsSwift */,
				FFC8CDAA2AA3867A00D129A6 /* FirebaseAuth */,
				FFC8CDAC2AA3867A00D129A6 /* FirebaseFirestore */,
				FFC8CDAE2AA3867A00D129A6 /* FirebaseFirestoreSwift */,
			);
			productName = "Basic-Car-Maintenance";
			productReference = FF5D13A32A86C2D600BC9BD6 /* Basic-Car-Maintenance.app */;
			productType = "com.apple.product-type.application";
		};
		FF5D13B32A86C2D800BC9BD6 /* Basic-Car-Maintenance-Tests */ = {
			isa = PBXNativeTarget;
			buildConfigurationList = FF5D13CB2A86C2D800BC9BD6 /* Build configuration list for PBXNativeTarget "Basic-Car-Maintenance-Tests" */;
			buildPhases = (
				FF5D13B02A86C2D800BC9BD6 /* Sources */,
				FF5D13B12A86C2D800BC9BD6 /* Frameworks */,
				FF5D13B22A86C2D800BC9BD6 /* Resources */,
			);
			buildRules = (
			);
			dependencies = (
				FF5D13B62A86C2D800BC9BD6 /* PBXTargetDependency */,
			);
			name = "Basic-Car-Maintenance-Tests";
			productName = "Basic-Car-MaintenanceTests";
			productReference = FF5D13B42A86C2D800BC9BD6 /* Basic-Car-Maintenance-Tests.xctest */;
			productType = "com.apple.product-type.bundle.unit-test";
		};
		FF5D13BD2A86C2D800BC9BD6 /* Basic-Car-Maintenance-UITests */ = {
			isa = PBXNativeTarget;
			buildConfigurationList = FF5D13CE2A86C2D800BC9BD6 /* Build configuration list for PBXNativeTarget "Basic-Car-Maintenance-UITests" */;
			buildPhases = (
				FF5D13BA2A86C2D800BC9BD6 /* Sources */,
				FF5D13BB2A86C2D800BC9BD6 /* Frameworks */,
				FF5D13BC2A86C2D800BC9BD6 /* Resources */,
			);
			buildRules = (
			);
			dependencies = (
				FF5D13C02A86C2D800BC9BD6 /* PBXTargetDependency */,
			);
			name = "Basic-Car-Maintenance-UITests";
			productName = "Basic-Car-MaintenanceUITests";
			productReference = FF5D13BE2A86C2D800BC9BD6 /* Basic-Car-Maintenance-UITests.xctest */;
			productType = "com.apple.product-type.bundle.ui-testing";
		};
		FFDADF7C2ACD35A100DDEF79 /* Basic-Car-Maintenance-WidgetExtension */ = {
			isa = PBXNativeTarget;
			buildConfigurationList = FFDADF922ACD35A200DDEF79 /* Build configuration list for PBXNativeTarget "Basic-Car-Maintenance-WidgetExtension" */;
			buildPhases = (
				FFDADF792ACD35A100DDEF79 /* Sources */,
				FFDADF7A2ACD35A100DDEF79 /* Frameworks */,
				FFDADF7B2ACD35A100DDEF79 /* Resources */,
			);
			buildRules = (
			);
			dependencies = (
			);
			name = "Basic-Car-Maintenance-WidgetExtension";
			productName = "Basic-Car-Maintenance-WidgetExtension";
			productReference = FFDADF7D2ACD35A100DDEF79 /* Basic-Car-Maintenance-WidgetExtension.appex */;
			productType = "com.apple.product-type.app-extension";
		};
/* End PBXNativeTarget section */

/* Begin PBXProject section */
		FF5D139B2A86C2D500BC9BD6 /* Project object */ = {
			isa = PBXProject;
			attributes = {
				BuildIndependentTargetsInParallel = 1;
				LastSwiftUpdateCheck = 1500;
				LastUpgradeCheck = 1500;
				TargetAttributes = {
					FF5D13A22A86C2D600BC9BD6 = {
						CreatedOnToolsVersion = 15.0;
					};
					FF5D13B32A86C2D800BC9BD6 = {
						CreatedOnToolsVersion = 15.0;
						TestTargetID = FF5D13A22A86C2D600BC9BD6;
					};
					FF5D13BD2A86C2D800BC9BD6 = {
						CreatedOnToolsVersion = 15.0;
						TestTargetID = FF5D13A22A86C2D600BC9BD6;
					};
					FFDADF7C2ACD35A100DDEF79 = {
						CreatedOnToolsVersion = 15.0;
					};
				};
			};
			buildConfigurationList = FF5D139E2A86C2D500BC9BD6 /* Build configuration list for PBXProject "Basic-Car-Maintenance" */;
			compatibilityVersion = "Xcode 14.0";
			developmentRegion = en;
			hasScannedForEncodings = 0;
			knownRegions = (
				en,
				Base,
				cs,
				de,
			);
			mainGroup = FF5D139A2A86C2D500BC9BD6;
			packageReferences = (
				FFC8CDA52AA3867A00D129A6 /* XCRemoteSwiftPackageReference "firebase-ios-sdk" */,
			);
			productRefGroup = FF5D13A42A86C2D600BC9BD6 /* Products */;
			projectDirPath = "";
			projectRoot = "";
			targets = (
				FF5D13A22A86C2D600BC9BD6 /* Basic-Car-Maintenance */,
				FF5D13B32A86C2D800BC9BD6 /* Basic-Car-Maintenance-Tests */,
				FF5D13BD2A86C2D800BC9BD6 /* Basic-Car-Maintenance-UITests */,
				FFDADF7C2ACD35A100DDEF79 /* Basic-Car-Maintenance-WidgetExtension */,
			);
		};
/* End PBXProject section */

/* Begin PBXResourcesBuildPhase section */
		FF5D13A12A86C2D600BC9BD6 /* Resources */ = {
			isa = PBXResourcesBuildPhase;
			buildActionMask = 2147483647;
			files = (
				FF5D13AF2A86C2D800BC9BD6 /* Preview Assets.xcassets in Resources */,
				FFC8CDA42AA385E800D129A6 /* GoogleService-Info.plist in Resources */,
				FF5D13AB2A86C2D800BC9BD6 /* Assets.xcassets in Resources */,
				FF755B432A90915E00F49A13 /* Localizable.xcstrings in Resources */,
			);
			runOnlyForDeploymentPostprocessing = 0;
		};
		FF5D13B22A86C2D800BC9BD6 /* Resources */ = {
			isa = PBXResourcesBuildPhase;
			buildActionMask = 2147483647;
			files = (
			);
			runOnlyForDeploymentPostprocessing = 0;
		};
		FF5D13BC2A86C2D800BC9BD6 /* Resources */ = {
			isa = PBXResourcesBuildPhase;
			buildActionMask = 2147483647;
			files = (
			);
			runOnlyForDeploymentPostprocessing = 0;
		};
		FFDADF7B2ACD35A100DDEF79 /* Resources */ = {
			isa = PBXResourcesBuildPhase;
			buildActionMask = 2147483647;
			files = (
				FFDADF8A2ACD35A200DDEF79 /* Assets.xcassets in Resources */,
			);
			runOnlyForDeploymentPostprocessing = 0;
		};
/* End PBXResourcesBuildPhase section */

/* Begin PBXShellScriptBuildPhase section */
		FF748B5A2AB34A61004748A5 /* SwiftLintScript */ = {
			isa = PBXShellScriptBuildPhase;
			alwaysOutOfDate = 1;
			buildActionMask = 2147483647;
			files = (
			);
			inputFileListPaths = (
			);
			inputPaths = (
			);
			name = SwiftLintScript;
			outputFileListPaths = (
			);
			outputPaths = (
			);
			runOnlyForDeploymentPostprocessing = 0;
			shellPath = /bin/sh;
			shellScript = "# Type a script or drag a script file from your workspace to insert its path.\n\nif [[ \"$(uname -m)\" == arm64 ]]; then\n    export PATH=\"/opt/homebrew/bin:$PATH\"\nfi\n\nif which swiftlint > /dev/null; then\n  swiftlint\nelse\n  echo \"warning: SwiftLint not installed\"\nfi\n";
		};
/* End PBXShellScriptBuildPhase section */

/* Begin PBXSourcesBuildPhase section */
		FF5D139F2A86C2D600BC9BD6 /* Sources */ = {
			isa = PBXSourcesBuildPhase;
			buildActionMask = 2147483647;
			files = (
				FFBFE0912A98EFEC000A9BEB /* MaintenanceEvent.swift in Sources */,
				E58499682ACDDA9A00634660 /* ContributorsProfileView.swift in Sources */,
				FF755B492A909A0000F49A13 /* AddMaintenanceView.swift in Sources */,
				FF09FC912AB6FF44006BE61A /* AuthenticationView.swift in Sources */,
				023057F22ACFAD79006C5A73 /* EditEventDetailView.swift in Sources */,
				FF755B3E2A908E7A00F49A13 /* SettingsView.swift in Sources */,
				FF3DDF522AA4D28F009D91C4 /* DashboardViewModel.swift in Sources */,
				FFBFE0972A98F7CB000A9BEB /* AddVehicleView.swift in Sources */,
				E584996A2ACDDAFF00634660 /* Contributor.swift in Sources */,
				FFC67D1D2AAEF7920073B338 /* SettingsViewModel.swift in Sources */,
				FF755B3C2A908E3E00F49A13 /* DashboardView.swift in Sources */,
				E58499662ACDDA8B00634660 /* ContributorsListView.swift in Sources */,
				FFBFE0932A98F212000A9BEB /* Vehicle.swift in Sources */,
				FF5D13A72A86C2D600BC9BD6 /* BasicCarMaintenanceApp.swift in Sources */,
				FF748B5E2AB3589C004748A5 /* AuthenticationViewModel.swift in Sources */,
				FF755B462A90969D00F49A13 /* Bundle+extension.swift in Sources */,
				FFAA56ED2AC8905C000120EE /* Documentation.docc in Sources */,
			);
			runOnlyForDeploymentPostprocessing = 0;
		};
		FF5D13B02A86C2D800BC9BD6 /* Sources */ = {
			isa = PBXSourcesBuildPhase;
			buildActionMask = 2147483647;
			files = (
				FF5D13B92A86C2D800BC9BD6 /* BasicCarMaintenanceTests.swift in Sources */,
			);
			runOnlyForDeploymentPostprocessing = 0;
		};
		FF5D13BA2A86C2D800BC9BD6 /* Sources */ = {
			isa = PBXSourcesBuildPhase;
			buildActionMask = 2147483647;
			files = (
				FF5D13C32A86C2D800BC9BD6 /* BasicCarMaintenanceUITests.swift in Sources */,
			);
			runOnlyForDeploymentPostprocessing = 0;
		};
		FFDADF792ACD35A100DDEF79 /* Sources */ = {
			isa = PBXSourcesBuildPhase;
			buildActionMask = 2147483647;
			files = (
				FFDADF842ACD35A100DDEF79 /* BasicCarMaintenanceWidgetBundle.swift in Sources */,
				FFDADF862ACD35A100DDEF79 /* BasicCarMaintenanceWidget.swift in Sources */,
				FFDADF882ACD35A100DDEF79 /* AppIntent.swift in Sources */,
			);
			runOnlyForDeploymentPostprocessing = 0;
		};
/* End PBXSourcesBuildPhase section */

/* Begin PBXTargetDependency section */
		FF5D13B62A86C2D800BC9BD6 /* PBXTargetDependency */ = {
			isa = PBXTargetDependency;
			target = FF5D13A22A86C2D600BC9BD6 /* Basic-Car-Maintenance */;
			targetProxy = FF5D13B52A86C2D800BC9BD6 /* PBXContainerItemProxy */;
		};
		FF5D13C02A86C2D800BC9BD6 /* PBXTargetDependency */ = {
			isa = PBXTargetDependency;
			target = FF5D13A22A86C2D600BC9BD6 /* Basic-Car-Maintenance */;
			targetProxy = FF5D13BF2A86C2D800BC9BD6 /* PBXContainerItemProxy */;
		};
		FFDADF8D2ACD35A200DDEF79 /* PBXTargetDependency */ = {
			isa = PBXTargetDependency;
			target = FFDADF7C2ACD35A100DDEF79 /* Basic-Car-Maintenance-WidgetExtension */;
			targetProxy = FFDADF8C2ACD35A200DDEF79 /* PBXContainerItemProxy */;
		};
/* End PBXTargetDependency section */

/* Begin XCBuildConfiguration section */
		FF5D13C62A86C2D800BC9BD6 /* Debug */ = {
			isa = XCBuildConfiguration;
			baseConfigurationReference = FFDADF5D2ACCE9AB00DDEF79 /* Project.xcconfig */;
			buildSettings = {
				ALWAYS_SEARCH_USER_PATHS = NO;
				ASSETCATALOG_COMPILER_GENERATE_SWIFT_ASSET_SYMBOL_EXTENSIONS = YES;
				CLANG_ANALYZER_NONNULL = YES;
				CLANG_ANALYZER_NUMBER_OBJECT_CONVERSION = YES_AGGRESSIVE;
				CLANG_CXX_LANGUAGE_STANDARD = "gnu++20";
				CLANG_ENABLE_MODULES = YES;
				CLANG_ENABLE_OBJC_ARC = YES;
				CLANG_ENABLE_OBJC_WEAK = YES;
				CLANG_WARN_BLOCK_CAPTURE_AUTORELEASING = YES;
				CLANG_WARN_BOOL_CONVERSION = YES;
				CLANG_WARN_COMMA = YES;
				CLANG_WARN_CONSTANT_CONVERSION = YES;
				CLANG_WARN_DEPRECATED_OBJC_IMPLEMENTATIONS = YES;
				CLANG_WARN_DIRECT_OBJC_ISA_USAGE = YES_ERROR;
				CLANG_WARN_DOCUMENTATION_COMMENTS = YES;
				CLANG_WARN_EMPTY_BODY = YES;
				CLANG_WARN_ENUM_CONVERSION = YES;
				CLANG_WARN_INFINITE_RECURSION = YES;
				CLANG_WARN_INT_CONVERSION = YES;
				CLANG_WARN_NON_LITERAL_NULL_CONVERSION = YES;
				CLANG_WARN_OBJC_IMPLICIT_RETAIN_SELF = YES;
				CLANG_WARN_OBJC_LITERAL_CONVERSION = YES;
				CLANG_WARN_OBJC_ROOT_CLASS = YES_ERROR;
				CLANG_WARN_QUOTED_INCLUDE_IN_FRAMEWORK_HEADER = YES;
				CLANG_WARN_RANGE_LOOP_ANALYSIS = YES;
				CLANG_WARN_STRICT_PROTOTYPES = YES;
				CLANG_WARN_SUSPICIOUS_MOVE = YES;
				CLANG_WARN_UNGUARDED_AVAILABILITY = YES_AGGRESSIVE;
				CLANG_WARN_UNREACHABLE_CODE = YES;
				CLANG_WARN__DUPLICATE_METHOD_MATCH = YES;
				COPY_PHASE_STRIP = NO;
				DEBUG_INFORMATION_FORMAT = dwarf;
				ENABLE_STRICT_OBJC_MSGSEND = YES;
				ENABLE_TESTABILITY = YES;
				ENABLE_USER_SCRIPT_SANDBOXING = NO;
				GCC_C_LANGUAGE_STANDARD = gnu17;
				GCC_DYNAMIC_NO_PIC = NO;
				GCC_NO_COMMON_BLOCKS = YES;
				GCC_OPTIMIZATION_LEVEL = 0;
				GCC_PREPROCESSOR_DEFINITIONS = (
					"DEBUG=1",
					"$(inherited)",
				);
				GCC_WARN_64_TO_32_BIT_CONVERSION = YES;
				GCC_WARN_ABOUT_RETURN_TYPE = YES_ERROR;
				GCC_WARN_UNDECLARED_SELECTOR = YES;
				GCC_WARN_UNINITIALIZED_AUTOS = YES_AGGRESSIVE;
				GCC_WARN_UNUSED_FUNCTION = YES;
				GCC_WARN_UNUSED_VARIABLE = YES;
				LOCALIZATION_PREFERS_STRING_CATALOGS = YES;
				MTL_ENABLE_DEBUG_INFO = INCLUDE_SOURCE;
				MTL_FAST_MATH = YES;
				ONLY_ACTIVE_ARCH = YES;
				SWIFT_ACTIVE_COMPILATION_CONDITIONS = "DEBUG $(inherited)";
				SWIFT_OPTIMIZATION_LEVEL = "-Onone";
			};
			name = Debug;
		};
		FF5D13C72A86C2D800BC9BD6 /* Release */ = {
			isa = XCBuildConfiguration;
			baseConfigurationReference = FFDADF5D2ACCE9AB00DDEF79 /* Project.xcconfig */;
			buildSettings = {
				ALWAYS_SEARCH_USER_PATHS = NO;
				ASSETCATALOG_COMPILER_GENERATE_SWIFT_ASSET_SYMBOL_EXTENSIONS = YES;
				CLANG_ANALYZER_NONNULL = YES;
				CLANG_ANALYZER_NUMBER_OBJECT_CONVERSION = YES_AGGRESSIVE;
				CLANG_CXX_LANGUAGE_STANDARD = "gnu++20";
				CLANG_ENABLE_MODULES = YES;
				CLANG_ENABLE_OBJC_ARC = YES;
				CLANG_ENABLE_OBJC_WEAK = YES;
				CLANG_WARN_BLOCK_CAPTURE_AUTORELEASING = YES;
				CLANG_WARN_BOOL_CONVERSION = YES;
				CLANG_WARN_COMMA = YES;
				CLANG_WARN_CONSTANT_CONVERSION = YES;
				CLANG_WARN_DEPRECATED_OBJC_IMPLEMENTATIONS = YES;
				CLANG_WARN_DIRECT_OBJC_ISA_USAGE = YES_ERROR;
				CLANG_WARN_DOCUMENTATION_COMMENTS = YES;
				CLANG_WARN_EMPTY_BODY = YES;
				CLANG_WARN_ENUM_CONVERSION = YES;
				CLANG_WARN_INFINITE_RECURSION = YES;
				CLANG_WARN_INT_CONVERSION = YES;
				CLANG_WARN_NON_LITERAL_NULL_CONVERSION = YES;
				CLANG_WARN_OBJC_IMPLICIT_RETAIN_SELF = YES;
				CLANG_WARN_OBJC_LITERAL_CONVERSION = YES;
				CLANG_WARN_OBJC_ROOT_CLASS = YES_ERROR;
				CLANG_WARN_QUOTED_INCLUDE_IN_FRAMEWORK_HEADER = YES;
				CLANG_WARN_RANGE_LOOP_ANALYSIS = YES;
				CLANG_WARN_STRICT_PROTOTYPES = YES;
				CLANG_WARN_SUSPICIOUS_MOVE = YES;
				CLANG_WARN_UNGUARDED_AVAILABILITY = YES_AGGRESSIVE;
				CLANG_WARN_UNREACHABLE_CODE = YES;
				CLANG_WARN__DUPLICATE_METHOD_MATCH = YES;
				COPY_PHASE_STRIP = NO;
				DEBUG_INFORMATION_FORMAT = "dwarf-with-dsym";
				ENABLE_NS_ASSERTIONS = NO;
				ENABLE_STRICT_OBJC_MSGSEND = YES;
				ENABLE_USER_SCRIPT_SANDBOXING = NO;
				GCC_C_LANGUAGE_STANDARD = gnu17;
				GCC_NO_COMMON_BLOCKS = YES;
				GCC_WARN_64_TO_32_BIT_CONVERSION = YES;
				GCC_WARN_ABOUT_RETURN_TYPE = YES_ERROR;
				GCC_WARN_UNDECLARED_SELECTOR = YES;
				GCC_WARN_UNINITIALIZED_AUTOS = YES_AGGRESSIVE;
				GCC_WARN_UNUSED_FUNCTION = YES;
				GCC_WARN_UNUSED_VARIABLE = YES;
				LOCALIZATION_PREFERS_STRING_CATALOGS = YES;
				MTL_ENABLE_DEBUG_INFO = NO;
				MTL_FAST_MATH = YES;
				SWIFT_COMPILATION_MODE = wholemodule;
			};
			name = Release;
		};
		FF5D13C92A86C2D800BC9BD6 /* Debug */ = {
			isa = XCBuildConfiguration;
			buildSettings = {
				ALWAYS_EMBED_SWIFT_STANDARD_LIBRARIES = YES;
				ASSETCATALOG_COMPILER_APPICON_NAME = AppIcon;
				ASSETCATALOG_COMPILER_GLOBAL_ACCENT_COLOR_NAME = AccentColor;
				CODE_SIGN_ENTITLEMENTS = "Basic-Car-Maintenance/Basic_Car_Maintenance.entitlements";
				CODE_SIGN_STYLE = Automatic;
				DEVELOPMENT_ASSET_PATHS = "\"Basic-Car-Maintenance/Preview Content\"";
<<<<<<< HEAD
				DEVELOPMENT_TEAM = MW75NQ7TG5;
=======
>>>>>>> b9a6b9fa
				ENABLE_HARDENED_RUNTIME = YES;
				ENABLE_PREVIEWS = YES;
				GENERATE_INFOPLIST_FILE = YES;
				INFOPLIST_KEY_CFBundleDisplayName = "Basic Car";
				"INFOPLIST_KEY_UIApplicationSceneManifest_Generation[sdk=iphoneos*]" = YES;
				"INFOPLIST_KEY_UIApplicationSceneManifest_Generation[sdk=iphonesimulator*]" = YES;
				"INFOPLIST_KEY_UIApplicationSupportsIndirectInputEvents[sdk=iphoneos*]" = YES;
				"INFOPLIST_KEY_UIApplicationSupportsIndirectInputEvents[sdk=iphonesimulator*]" = YES;
				"INFOPLIST_KEY_UILaunchScreen_Generation[sdk=iphoneos*]" = YES;
				"INFOPLIST_KEY_UILaunchScreen_Generation[sdk=iphonesimulator*]" = YES;
				"INFOPLIST_KEY_UIStatusBarStyle[sdk=iphoneos*]" = UIStatusBarStyleDefault;
				"INFOPLIST_KEY_UIStatusBarStyle[sdk=iphonesimulator*]" = UIStatusBarStyleDefault;
				INFOPLIST_KEY_UISupportedInterfaceOrientations_iPad = "UIInterfaceOrientationPortrait UIInterfaceOrientationPortraitUpsideDown UIInterfaceOrientationLandscapeLeft UIInterfaceOrientationLandscapeRight";
				INFOPLIST_KEY_UISupportedInterfaceOrientations_iPhone = "UIInterfaceOrientationPortrait UIInterfaceOrientationLandscapeLeft UIInterfaceOrientationLandscapeRight";
				IPHONEOS_DEPLOYMENT_TARGET = 17.0;
				LD_RUNPATH_SEARCH_PATHS = "@executable_path/Frameworks";
				"LD_RUNPATH_SEARCH_PATHS[sdk=macosx*]" = "@executable_path/../Frameworks";
				MACOSX_DEPLOYMENT_TARGET = 13.4;
				OTHER_LDFLAGS = "-ObjC";
				PRODUCT_NAME = "$(TARGET_NAME)";
				SDKROOT = auto;
				SUPPORTED_PLATFORMS = "iphoneos iphonesimulator macosx";
				SWIFT_EMIT_LOC_STRINGS = YES;
				SWIFT_VERSION = 5.0;
				TARGETED_DEVICE_FAMILY = "1,2";
			};
			name = Debug;
		};
		FF5D13CA2A86C2D800BC9BD6 /* Release */ = {
			isa = XCBuildConfiguration;
			baseConfigurationReference = FF098EFA2AB3424E003EC0FE /* Basic-Car-Maintenance.xcconfig */;
			buildSettings = {
				ALWAYS_EMBED_SWIFT_STANDARD_LIBRARIES = YES;
				ASSETCATALOG_COMPILER_APPICON_NAME = AppIcon;
				ASSETCATALOG_COMPILER_GLOBAL_ACCENT_COLOR_NAME = AccentColor;
				CODE_SIGN_ENTITLEMENTS = "Basic-Car-Maintenance/Basic_Car_Maintenance.entitlements";
				CODE_SIGN_STYLE = Automatic;
				DEVELOPMENT_ASSET_PATHS = "\"Basic-Car-Maintenance/Preview Content\"";
<<<<<<< HEAD
				DEVELOPMENT_TEAM = MW75NQ7TG5;
=======
>>>>>>> b9a6b9fa
				ENABLE_HARDENED_RUNTIME = YES;
				ENABLE_PREVIEWS = YES;
				GENERATE_INFOPLIST_FILE = YES;
				INFOPLIST_KEY_CFBundleDisplayName = "Basic Car";
				"INFOPLIST_KEY_UIApplicationSceneManifest_Generation[sdk=iphoneos*]" = YES;
				"INFOPLIST_KEY_UIApplicationSceneManifest_Generation[sdk=iphonesimulator*]" = YES;
				"INFOPLIST_KEY_UIApplicationSupportsIndirectInputEvents[sdk=iphoneos*]" = YES;
				"INFOPLIST_KEY_UIApplicationSupportsIndirectInputEvents[sdk=iphonesimulator*]" = YES;
				"INFOPLIST_KEY_UILaunchScreen_Generation[sdk=iphoneos*]" = YES;
				"INFOPLIST_KEY_UILaunchScreen_Generation[sdk=iphonesimulator*]" = YES;
				"INFOPLIST_KEY_UIStatusBarStyle[sdk=iphoneos*]" = UIStatusBarStyleDefault;
				"INFOPLIST_KEY_UIStatusBarStyle[sdk=iphonesimulator*]" = UIStatusBarStyleDefault;
				INFOPLIST_KEY_UISupportedInterfaceOrientations_iPad = "UIInterfaceOrientationPortrait UIInterfaceOrientationPortraitUpsideDown UIInterfaceOrientationLandscapeLeft UIInterfaceOrientationLandscapeRight";
				INFOPLIST_KEY_UISupportedInterfaceOrientations_iPhone = "UIInterfaceOrientationPortrait UIInterfaceOrientationLandscapeLeft UIInterfaceOrientationLandscapeRight";
				IPHONEOS_DEPLOYMENT_TARGET = 17.0;
				LD_RUNPATH_SEARCH_PATHS = "@executable_path/Frameworks";
				"LD_RUNPATH_SEARCH_PATHS[sdk=macosx*]" = "@executable_path/../Frameworks";
				MACOSX_DEPLOYMENT_TARGET = 13.4;
				OTHER_LDFLAGS = "-ObjC";
				PRODUCT_NAME = "$(TARGET_NAME)";
				SDKROOT = auto;
				SUPPORTED_PLATFORMS = "iphoneos iphonesimulator macosx";
				SWIFT_EMIT_LOC_STRINGS = YES;
				SWIFT_VERSION = 5.0;
				TARGETED_DEVICE_FAMILY = "1,2";
			};
			name = Release;
		};
		FF5D13CC2A86C2D800BC9BD6 /* Debug */ = {
			isa = XCBuildConfiguration;
			baseConfigurationReference = FFBE79BB2AD0A57D0005524E /* UnitTests.xcconfig */;
			buildSettings = {
				ALWAYS_EMBED_SWIFT_STANDARD_LIBRARIES = YES;
				BUNDLE_LOADER = "$(TEST_HOST)";
				CODE_SIGN_STYLE = Automatic;
				GENERATE_INFOPLIST_FILE = YES;
				IPHONEOS_DEPLOYMENT_TARGET = 17.0;
				MACOSX_DEPLOYMENT_TARGET = 13.4;
				PRODUCT_NAME = "$(TARGET_NAME)";
				SDKROOT = auto;
				SUPPORTED_PLATFORMS = "iphoneos iphonesimulator macosx";
				SWIFT_EMIT_LOC_STRINGS = NO;
				SWIFT_VERSION = 5.0;
				TARGETED_DEVICE_FAMILY = "1,2";
				TEST_HOST = "$(BUILT_PRODUCTS_DIR)/Basic-Car-Maintenance.app/$(BUNDLE_EXECUTABLE_FOLDER_PATH)/Basic-Car-Maintenance";
			};
			name = Debug;
		};
		FF5D13CD2A86C2D800BC9BD6 /* Release */ = {
			isa = XCBuildConfiguration;
			baseConfigurationReference = FFBE79BB2AD0A57D0005524E /* UnitTests.xcconfig */;
			buildSettings = {
				ALWAYS_EMBED_SWIFT_STANDARD_LIBRARIES = YES;
				BUNDLE_LOADER = "$(TEST_HOST)";
				CODE_SIGN_STYLE = Automatic;
				GENERATE_INFOPLIST_FILE = YES;
				IPHONEOS_DEPLOYMENT_TARGET = 17.0;
				MACOSX_DEPLOYMENT_TARGET = 13.4;
				PRODUCT_NAME = "$(TARGET_NAME)";
				SDKROOT = auto;
				SUPPORTED_PLATFORMS = "iphoneos iphonesimulator macosx";
				SWIFT_EMIT_LOC_STRINGS = NO;
				SWIFT_VERSION = 5.0;
				TARGETED_DEVICE_FAMILY = "1,2";
				TEST_HOST = "$(BUILT_PRODUCTS_DIR)/Basic-Car-Maintenance.app/$(BUNDLE_EXECUTABLE_FOLDER_PATH)/Basic-Car-Maintenance";
			};
			name = Release;
		};
		FF5D13CF2A86C2D800BC9BD6 /* Debug */ = {
			isa = XCBuildConfiguration;
			baseConfigurationReference = FF0813562AD0A83000910EFA /* UITests.xcconfig */;
			buildSettings = {
				ALWAYS_EMBED_SWIFT_STANDARD_LIBRARIES = YES;
				CODE_SIGN_STYLE = Automatic;
				GENERATE_INFOPLIST_FILE = YES;
				IPHONEOS_DEPLOYMENT_TARGET = 17.0;
				MACOSX_DEPLOYMENT_TARGET = 13.4;
				PRODUCT_NAME = "$(TARGET_NAME)";
				SDKROOT = auto;
				SUPPORTED_PLATFORMS = "iphoneos iphonesimulator macosx";
				SWIFT_EMIT_LOC_STRINGS = NO;
				SWIFT_VERSION = 5.0;
				TARGETED_DEVICE_FAMILY = "1,2";
				TEST_TARGET_NAME = "Basic-Car-Maintenance";
			};
			name = Debug;
		};
		FF5D13D02A86C2D800BC9BD6 /* Release */ = {
			isa = XCBuildConfiguration;
			baseConfigurationReference = FF0813562AD0A83000910EFA /* UITests.xcconfig */;
			buildSettings = {
				ALWAYS_EMBED_SWIFT_STANDARD_LIBRARIES = YES;
				CODE_SIGN_STYLE = Automatic;
				GENERATE_INFOPLIST_FILE = YES;
				IPHONEOS_DEPLOYMENT_TARGET = 17.0;
				MACOSX_DEPLOYMENT_TARGET = 13.4;
				PRODUCT_NAME = "$(TARGET_NAME)";
				SDKROOT = auto;
				SUPPORTED_PLATFORMS = "iphoneos iphonesimulator macosx";
				SWIFT_EMIT_LOC_STRINGS = NO;
				SWIFT_VERSION = 5.0;
				TARGETED_DEVICE_FAMILY = "1,2";
				TEST_TARGET_NAME = "Basic-Car-Maintenance";
			};
			name = Release;
		};
		FFDADF902ACD35A200DDEF79 /* Debug */ = {
			isa = XCBuildConfiguration;
			baseConfigurationReference = FF0813572AD0A92700910EFA /* Widget.xcconfig */;
			buildSettings = {
				ASSETCATALOG_COMPILER_GLOBAL_ACCENT_COLOR_NAME = AccentColor;
				ASSETCATALOG_COMPILER_WIDGET_BACKGROUND_COLOR_NAME = WidgetBackground;
				CODE_SIGN_STYLE = Automatic;
				ENABLE_USER_SCRIPT_SANDBOXING = YES;
				GENERATE_INFOPLIST_FILE = YES;
				INFOPLIST_FILE = "Basic-Car-Maintenance-Widget/Info.plist";
				INFOPLIST_KEY_CFBundleDisplayName = "Basic-Car-Maintenance-Widget";
				INFOPLIST_KEY_NSHumanReadableCopyright = "";
				IPHONEOS_DEPLOYMENT_TARGET = 17.0;
				LD_RUNPATH_SEARCH_PATHS = (
					"$(inherited)",
					"@executable_path/Frameworks",
					"@executable_path/../../Frameworks",
				);
				PRODUCT_NAME = "$(TARGET_NAME)";
				SDKROOT = iphoneos;
				SKIP_INSTALL = YES;
				SWIFT_EMIT_LOC_STRINGS = YES;
				SWIFT_VERSION = 5.0;
				TARGETED_DEVICE_FAMILY = "1,2";
			};
			name = Debug;
		};
		FFDADF912ACD35A200DDEF79 /* Release */ = {
			isa = XCBuildConfiguration;
			baseConfigurationReference = FF0813572AD0A92700910EFA /* Widget.xcconfig */;
			buildSettings = {
				ASSETCATALOG_COMPILER_GLOBAL_ACCENT_COLOR_NAME = AccentColor;
				ASSETCATALOG_COMPILER_WIDGET_BACKGROUND_COLOR_NAME = WidgetBackground;
				CODE_SIGN_STYLE = Automatic;
				ENABLE_USER_SCRIPT_SANDBOXING = YES;
				GENERATE_INFOPLIST_FILE = YES;
				INFOPLIST_FILE = "Basic-Car-Maintenance-Widget/Info.plist";
				INFOPLIST_KEY_CFBundleDisplayName = "Basic-Car-Maintenance-Widget";
				INFOPLIST_KEY_NSHumanReadableCopyright = "";
				IPHONEOS_DEPLOYMENT_TARGET = 17.0;
				LD_RUNPATH_SEARCH_PATHS = (
					"$(inherited)",
					"@executable_path/Frameworks",
					"@executable_path/../../Frameworks",
				);
				PRODUCT_NAME = "$(TARGET_NAME)";
				SDKROOT = iphoneos;
				SKIP_INSTALL = YES;
				SWIFT_EMIT_LOC_STRINGS = YES;
				SWIFT_VERSION = 5.0;
				TARGETED_DEVICE_FAMILY = "1,2";
				VALIDATE_PRODUCT = YES;
			};
			name = Release;
		};
/* End XCBuildConfiguration section */

/* Begin XCConfigurationList section */
		FF5D139E2A86C2D500BC9BD6 /* Build configuration list for PBXProject "Basic-Car-Maintenance" */ = {
			isa = XCConfigurationList;
			buildConfigurations = (
				FF5D13C62A86C2D800BC9BD6 /* Debug */,
				FF5D13C72A86C2D800BC9BD6 /* Release */,
			);
			defaultConfigurationIsVisible = 0;
			defaultConfigurationName = Release;
		};
		FF5D13C82A86C2D800BC9BD6 /* Build configuration list for PBXNativeTarget "Basic-Car-Maintenance" */ = {
			isa = XCConfigurationList;
			buildConfigurations = (
				FF5D13C92A86C2D800BC9BD6 /* Debug */,
				FF5D13CA2A86C2D800BC9BD6 /* Release */,
			);
			defaultConfigurationIsVisible = 0;
			defaultConfigurationName = Release;
		};
		FF5D13CB2A86C2D800BC9BD6 /* Build configuration list for PBXNativeTarget "Basic-Car-Maintenance-Tests" */ = {
			isa = XCConfigurationList;
			buildConfigurations = (
				FF5D13CC2A86C2D800BC9BD6 /* Debug */,
				FF5D13CD2A86C2D800BC9BD6 /* Release */,
			);
			defaultConfigurationIsVisible = 0;
			defaultConfigurationName = Release;
		};
		FF5D13CE2A86C2D800BC9BD6 /* Build configuration list for PBXNativeTarget "Basic-Car-Maintenance-UITests" */ = {
			isa = XCConfigurationList;
			buildConfigurations = (
				FF5D13CF2A86C2D800BC9BD6 /* Debug */,
				FF5D13D02A86C2D800BC9BD6 /* Release */,
			);
			defaultConfigurationIsVisible = 0;
			defaultConfigurationName = Release;
		};
		FFDADF922ACD35A200DDEF79 /* Build configuration list for PBXNativeTarget "Basic-Car-Maintenance-WidgetExtension" */ = {
			isa = XCConfigurationList;
			buildConfigurations = (
				FFDADF902ACD35A200DDEF79 /* Debug */,
				FFDADF912ACD35A200DDEF79 /* Release */,
			);
			defaultConfigurationIsVisible = 0;
			defaultConfigurationName = Release;
		};
/* End XCConfigurationList section */

/* Begin XCRemoteSwiftPackageReference section */
		FFC8CDA52AA3867A00D129A6 /* XCRemoteSwiftPackageReference "firebase-ios-sdk" */ = {
			isa = XCRemoteSwiftPackageReference;
			repositoryURL = "https://github.com/firebase/firebase-ios-sdk.git";
			requirement = {
				kind = upToNextMajorVersion;
				minimumVersion = 10.14.0;
			};
		};
/* End XCRemoteSwiftPackageReference section */

/* Begin XCSwiftPackageProductDependency section */
		FFC8CDA62AA3867A00D129A6 /* FirebaseAnalytics */ = {
			isa = XCSwiftPackageProductDependency;
			package = FFC8CDA52AA3867A00D129A6 /* XCRemoteSwiftPackageReference "firebase-ios-sdk" */;
			productName = FirebaseAnalytics;
		};
		FFC8CDA82AA3867A00D129A6 /* FirebaseAnalyticsSwift */ = {
			isa = XCSwiftPackageProductDependency;
			package = FFC8CDA52AA3867A00D129A6 /* XCRemoteSwiftPackageReference "firebase-ios-sdk" */;
			productName = FirebaseAnalyticsSwift;
		};
		FFC8CDAA2AA3867A00D129A6 /* FirebaseAuth */ = {
			isa = XCSwiftPackageProductDependency;
			package = FFC8CDA52AA3867A00D129A6 /* XCRemoteSwiftPackageReference "firebase-ios-sdk" */;
			productName = FirebaseAuth;
		};
		FFC8CDAC2AA3867A00D129A6 /* FirebaseFirestore */ = {
			isa = XCSwiftPackageProductDependency;
			package = FFC8CDA52AA3867A00D129A6 /* XCRemoteSwiftPackageReference "firebase-ios-sdk" */;
			productName = FirebaseFirestore;
		};
		FFC8CDAE2AA3867A00D129A6 /* FirebaseFirestoreSwift */ = {
			isa = XCSwiftPackageProductDependency;
			package = FFC8CDA52AA3867A00D129A6 /* XCRemoteSwiftPackageReference "firebase-ios-sdk" */;
			productName = FirebaseFirestoreSwift;
		};
/* End XCSwiftPackageProductDependency section */
	};
	rootObject = FF5D139B2A86C2D500BC9BD6 /* Project object */;
}<|MERGE_RESOLUTION|>--- conflicted
+++ resolved
@@ -740,10 +740,6 @@
 				CODE_SIGN_ENTITLEMENTS = "Basic-Car-Maintenance/Basic_Car_Maintenance.entitlements";
 				CODE_SIGN_STYLE = Automatic;
 				DEVELOPMENT_ASSET_PATHS = "\"Basic-Car-Maintenance/Preview Content\"";
-<<<<<<< HEAD
-				DEVELOPMENT_TEAM = MW75NQ7TG5;
-=======
->>>>>>> b9a6b9fa
 				ENABLE_HARDENED_RUNTIME = YES;
 				ENABLE_PREVIEWS = YES;
 				GENERATE_INFOPLIST_FILE = YES;
@@ -782,10 +778,6 @@
 				CODE_SIGN_ENTITLEMENTS = "Basic-Car-Maintenance/Basic_Car_Maintenance.entitlements";
 				CODE_SIGN_STYLE = Automatic;
 				DEVELOPMENT_ASSET_PATHS = "\"Basic-Car-Maintenance/Preview Content\"";
-<<<<<<< HEAD
-				DEVELOPMENT_TEAM = MW75NQ7TG5;
-=======
->>>>>>> b9a6b9fa
 				ENABLE_HARDENED_RUNTIME = YES;
 				ENABLE_PREVIEWS = YES;
 				GENERATE_INFOPLIST_FILE = YES;
